--- conflicted
+++ resolved
@@ -59,30 +59,20 @@
 	if err != nil {
 		return nil, errors.Wrapf(err, "could not parse belt ABI JSON as JSON")
 	}
-<<<<<<< HEAD
-	// We want the bytecode here, not the deployedByteCode. The latter does not
-	// include the initialization code.
-	binaryData := gjson.Get(string(beltArtifact),
-		"compilerOutput.evm.bytecode.object").String()
-	if binaryData == "" {
-		return nil, errors.Errorf(
-			"could not parse belt contract binary JSON as JSON")
-	}
-	if _, err := hexutil.Decode(binaryData); err != nil {
-		return nil, errors.Wrapf(err, "contract binary from belt artifact is not hex data")
-=======
 
 	details := &ContractDetails{
 		ABI: contractABI,
 	}
 
-	binaryData, err := replaceMetadata(beltArtifact)
-	if err != nil && err != errNoBinary {
-		return nil, err
->>>>>>> f3c5b586
-	}
-	if binaryData != nil {
-		details.Binary = binaryData.String()
+	// We want the bytecode here, not the deployedByteCode. The latter does not
+	// include the initialization code.
+	binaryData := gjson.Get(string(beltArtifact),
+		"compilerOutput.evm.bytecode.object").String()
+	if binaryData != "" {
+		if _, err := hexutil.Decode(binaryData); err != nil {
+			return nil, errors.Wrapf(err, "contract binary from belt artifact is not hex data")
+		}
+		details.Binary = binaryData
 	}
 
 	var sources struct {
@@ -92,123 +82,5 @@
 	if err == nil {
 		details.Sources = sources.Sources
 	}
-<<<<<<< HEAD
-	return &ContractDetails{
-		Binary:  binaryData,
-		ABI:     contractABI,
-		Sources: sources.Sources,
-	}, nil
-}
-=======
-
 	return details, nil
-}
-
-// binaryContractSections represents an analysis of the contract binary produced
-// by solc. Constituent strings are the hex representations of those sections
-type binaryContractSections struct {
-	contractBinary string // The actual contract bytecode
-	// The contract binary is followed by a hash of the contract metadata Because
-	// the metadata can vary from compile to compile, it's necessary to replace
-	// this with a constant.
-	// https://solidity.readthedocs.io/en/v0.6.2/metadata.html#encoding-of-the-metadata-hash-in-the-bytecode
-	metadataHash string
-	// If any static data such as often-used strings need to be stored, they come
-	// after the metadata hash
-	// https://gitter.im/ethereum/solidity?at=5f10a247d60398014655861f
-	staticData string
-}
-
-// String returns the concatenated contract binary, as hex
-func (b *binaryContractSections) String() string {
-	return b.contractBinary + b.metadataHash + b.staticData
-}
-
-var errNoBinary = errors.New("contract has no binary")
-
-// extractSuffix returns the binary with the metadata replaced by a constant
-// value, and any stored code (such as interned strings at the end of the
-// deployed contract removed)
-//
-// Since the binary metadata suffix varies so much, it can't be included in a
-// reliable check that the golang wrapper is up-to-date, so we replace it here
-func replaceMetadata(beltArtifact []byte) (*binaryContractSections, error) {
-	// We want the bytecode here, not the deployedByteCode. The latter does not
-	// include the initialization code.
-	rawBinary := gjson.Get(string(beltArtifact), "compilerOutput.evm.bytecode.object").String()
-	if rawBinary == "" {
-		return nil, errNoBinary
-	}
-	if _, err := hexutil.Decode(rawBinary); err != nil {
-		return nil, errors.Errorf("contract binary from belt artifact is not JSON")
-	}
-	// Since regexp.Regexp.FindAll returns successive NON-OVERLAPPING matches, and
-	// we want the FINAL match, it is necessary to reverse the binary data and
-	// regexp, so that we can search from the front.
-	//
-	// See https://golang.org/pkg/regexp/#Overview for submatch structure, search
-	// for "matches and submatches are identified by byte index"
-	revMetadataBounds := reversedMetaData.FindAllStringSubmatchIndex(
-		utils.ReverseString(rawBinary), 1)
-	// We want the last submatch
-	revBounds := revMetadataBounds[0][len(revMetadataBounds[0])-2:]
-	metadataStart := len(rawBinary) - revBounds[1]
-	metadataEnd := len(rawBinary) - revBounds[0]
-	metadataHash := rawBinary[metadataStart:metadataEnd]
-	if !metadata.MatchString(metadataHash) {
-		panic(errors.Errorf("retrieved bad metadata: %s", metadataHash))
-	}
-	rv := &binaryContractSections{
-		contractBinary: rawBinary[:metadataStart],
-		metadataHash:   constantBinaryMetadataHash,
-		staticData:     rawBinary[metadataEnd:],
-	}
-	if len(rv.String()) != len(rawBinary) {
-		panic("reconstruction with fixed metadata hash failed")
-	}
-	rawCode, err := hex.DecodeString(rv.staticData)
-	if err != nil {
-		panic(errors.Wrapf(err, "can't fail, due to earlier hexutil.Decode check!"))
-	}
-	if !ascii.Match(rawCode) {
-		// So far, we have only seen the compiler store ASCII strings after the
-		// metadata hash. Fail noisily if we see something else(?)
-		panic(errors.Errorf("non-ascii"))
-	}
-	return rv, nil
-}
-
-// binarySuffixRegexp checks that the hex representation of the trailing bytes
-// of a contract wrapper follow the expected metadata format.
-//
-// Modern solc objects have metadata suffixes which vary depending on
-// incidental compilation context like absolute paths to source files. See
-// https://solidity.readthedocs.io/en/v0.6.6/metadata.html#encoding-of-the-metadata-hash-in-the-bytecode
-//
-// Note that the metadata hash is not necessarily the last part of the contract
-// binary, as a naive reading of that documentation would imply. It can be
-// followed by static code sections.
-// https://gitter.im/ethereum/solidity?at=5f10a247d60398014655861f
-var metadata = regexp.MustCompile("a264697066735822[[:xdigit:]]{68}64736f6c6343[[:xdigit:]]{6}0033")
-
-var reversedMetaData = regexp.MustCompile("(..)*(3300[[:xdigit:]]{6}3436c6f63746[[:xdigit:]]{68}228537660796462a)")
-
-// constantBinaryMetadataHash is an arbitrary constant stand-in for the
-// metadata suffix which the EVM expects (and in some cases, it seems, requires)
-// to find at the end of the binary object representing a contract under
-// deployment. See metadata docstring.
-var constantBinaryMetadataHash = "a264697066735822" + strings.Repeat("beef", 68/4) + "64736f6c6343" + "decafe" + "0033"
-
-func init() {
-	if !metadata.MatchString(constantBinaryMetadataHash) {
-		panic("constantBinaryMetadataHash is invalid")
-	}
-	if !reversedMetaData.MatchString(utils.ReverseString(
-		constantBinaryMetadataHash)) {
-		panic("constantBinaryMetadataHash does not match reversedMetaData regex")
-	}
-}
-
-// ascii matches any ascii string
-var ascii = regexp.MustCompile("^[[:ascii:]]*$")
->>>>>>> f3c5b586
+}